--- conflicted
+++ resolved
@@ -20,18 +20,6 @@
 from itertools import count
 from collections import namedtuple
 from signal import SIG_IGN, SIGINT, signal
-<<<<<<< HEAD
-from traceback import format_exc
-from contextlib import contextmanager
-from multiprocessing import Pipe, Lock
-try:  # Python 2
-    from Queue import Empty
-    from cPickle import PicklingError
-except:  # Python 3
-    from queue import Empty
-    from pickle import PicklingError
-=======
->>>>>>> 09f540c2
 
 from pebble import thread
 from pebble.utils import execute
@@ -61,17 +49,6 @@
     of the Pool with a custom one. The callable must return a thread safe
     object exposing the same interface of the standard Python Queue.
 
-<<<<<<< HEAD
-    while function is None:
-        try:
-            channel.poll()
-            number, function, args, kwargs = channel.recv(0)
-            channel.send((ACK, number, pid))
-        except TimeoutError:  # race condition between workers
-            continue
-        except (OSError, IOError):
-            sys.exit(0)
-=======
     initializer must be callable, if passed, it will be called
     every time a worker is started, receiving initargs as arguments.
     """
@@ -87,7 +64,6 @@
                        pool_manager_loop(self._pool_manager),
                        message_manager_loop(self._pool_manager))
         self._context.state = RUNNING
->>>>>>> 09f540c2
 
     def _stop_pool(self):
         self._pool_manager.stop()
@@ -136,29 +112,11 @@
     context = pool_manager.context
     channel = pool_manager.worker_manager.pool_channel
 
-<<<<<<< HEAD
-    while context.state not in (ERROR, STOPPED):
-        try:
-            task = queue.get(timeout=0.6)
-        except Empty:
-            continue
-
-        if task is not None:
-            function = task._metadata['function']
-            args = task._metadata['args']
-            kwargs = task._metadata['kwargs']
-            tasks[task.number] = task
-
-            put((task.number, function, args, kwargs))
-        else:  # stop sentinel
-            return
-=======
     while context.alive:
         if channel.poll(SLEEP_UNIT):
             yield channel.recv()
         else:
             yield NoMessage()
->>>>>>> 09f540c2
 
 
 class PoolManager(object):
@@ -366,58 +324,6 @@
     return task
 
 
-<<<<<<< HEAD
-    def recv(self, timeout=None):
-        if self.reader.poll(timeout):
-            return self.reader.recv()
-        else:
-            raise TimeoutError("Channel timeout")
-
-    def send(self, obj):
-        return self.writer.send(obj)
-
-
-class WorkerChannel(PoolChannel):
-    """Worker's side of the channel."""
-    def __init__(self, reader, writer):
-        super(WorkerChannel, self).__init__(reader, writer)
-        self.rlock = Lock()
-        self.wlock = os.name != 'nt' and Lock() or None
-        self.recv = self._make_recv_method()
-        self.send = self._make_send_method()
-
-    def __getstate__(self):
-        return (self.reader, self.writer,
-                self.rlock, self.wlock)
-
-    def __setstate__(self, state):
-        (self.reader, self.writer,
-         self.rlock, self.wlock) = state
-
-        self.recv = self._make_recv_method()
-        self.send = self._make_send_method()
-
-    def _make_recv_method(self):
-        def recv(timeout=None):
-            with self.rlock:
-                if self.reader.poll(timeout):
-                    return self.reader.recv()
-                else:
-                    raise TimeoutError("Channel timeout")
-
-        return recv
-
-    def _make_send_method(self):
-        def send(obj):
-            if self.wlock is not None:
-                with self.wlock:
-                    return self.writer.send(obj)
-            else:
-                return self.writer.send(obj)
-
-        return send
-=======
 def execute_next_task(task):
     function, args, kwargs = task
-    return execute(function, args, kwargs)
->>>>>>> 09f540c2
+    return execute(function, args, kwargs)