--- conflicted
+++ resolved
@@ -14,11 +14,7 @@
 
 setup(
     name="Pebble",
-<<<<<<< HEAD
-    version="2.2.3",
-=======
     version="2.3.0",
->>>>>>> 6aec294f
     author="Matteo Cafasso",
     author_email="noxdafox@gmail.com",
     description=("Threading and multiprocessing eye-candy."),
